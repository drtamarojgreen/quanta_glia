--- conflicted
+++ resolved
@@ -1,6 +1,5 @@
 2025-08-09 20:29:50,104 [INFO] Repo . already cloned. Skipping.
 2025-08-09 20:29:50,105 [INFO] Pruned repo cache.
-<<<<<<< HEAD
 2025-08-09 21:42:43,162 [INFO] Starting QuantaGlia Pruner.
 2025-08-09 21:42:43,162 [INFO] Knowledge base: knowledge_base
 2025-08-09 21:42:43,162 [INFO] Age threshold (days): 30
@@ -21,10 +20,8 @@
 2025-08-09 21:45:15,365 [INFO] Knowledge base: knowledge_base
 2025-08-09 21:45:15,365 [INFO] Age threshold (days): 30
 2025-08-09 21:45:15,365 [INFO] Scanning knowledge_base for repositories older than 30 days.
-=======
 2025-08-09 21:37:37,959 [INFO] Local directory detected at ./test_repo_source. Copying to cache.
 2025-08-09 21:37:37,960 [INFO] Copied local directory: ./test_repo_source to repo_cache/test_repo_source
 2025-08-09 21:37:37,960 [INFO] Extracted README.md from test_repo_source
 2025-08-09 21:37:37,960 [INFO] Stored extracted data from test_repo_source to knowledge base.
-2025-08-09 21:37:37,961 [INFO] Pruned repo cache.
->>>>>>> 2e329de0
+2025-08-09 21:37:37,961 [INFO] Pruned repo cache.